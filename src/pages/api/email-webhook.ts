// src/pages/api/email-webhook.ts
// This file is used to handle email webhooks from the email provider
// It is used to create a new project from an email

import type { APIRoute } from "astro";
import { supabase } from "../../lib/supabase";
import { supabaseAdmin } from "../../lib/supabase-admin";
<<<<<<< HEAD
=======
import { getApiBaseUrl } from "../../lib/url-utils";
>>>>>>> 13b09925

interface EmailWebhookData {
  from: string;
  to: string;
  subject: string;
  text: string;
  html?: string;
  attachments?: Array<{
    filename: string;
    content: string; // base64 encoded
    contentType: string;
  }>;
  headers?: Record<string, string>;
  placeholders?: Record<string, string>;
}

export const POST: APIRoute = async ({ request }) => {
  try {
    console.log("📧 [EMAIL-WEBHOOK] Received email webhook");

    const body = await request.json();
    console.log("📧 [EMAIL-WEBHOOK] Webhook body:", JSON.stringify(body, null, 2));

    // Parse the email data (adjust based on your webhook provider)
    const emailData: EmailWebhookData = parseWebhookData(body);

    console.log("📧 [EMAIL-WEBHOOK] Parsed email data:", {
      from: emailData.from,
      to: emailData.to,
      subject: emailData.subject,
      hasText: !!emailData.text,
      hasHtml: !!emailData.html,
      attachmentCount: emailData.attachments?.length || 0,
      headerKeys: Object.keys(emailData.headers || {}),
    });

    if (!emailData.from || !emailData.subject) {
      console.error("❌ [EMAIL-WEBHOOK] Missing required email data", {
        from: emailData.from,
        subject: emailData.subject,
      });
      return new Response(
        JSON.stringify({ success: false, error: "Missing required email data" }),
        {
          status: 400,
          headers: { "Content-Type": "application/json" },
        }
      );
    }

    // Step 1: Extract the original sender (handles forwarded emails)
    const originalSender = extractOriginalSender(emailData);
    console.log("📧 [EMAIL-WEBHOOK] Processing email from original sender:", originalSender);
    console.log("📧 [EMAIL-WEBHOOK] Subject:", emailData.subject);

<<<<<<< HEAD
    // Step 1: Find or create user based on email
    const user = await findOrCreateUser(emailData.from, emailData.headers);
=======
    // Step 2: Find or create user based on original sender email
    const user = await findOrCreateUser(originalSender, emailData.headers);
>>>>>>> 13b09925
    if (!user) {
      console.error("❌ [EMAIL-WEBHOOK] Failed to find or create user");
      return new Response(
        JSON.stringify({ success: false, error: "Failed to find or create user" }),
        {
          status: 500,
          headers: { "Content-Type": "application/json" },
        }
      );
    }

    // Step 3: Extract project information from email
    const projectInfo = extractProjectInfo(emailData);
    console.log("📧 [EMAIL-WEBHOOK] Extracted project info:", projectInfo);

    // Step 4: Create new project
    const project = await createProjectFromEmail(user.id, projectInfo, user);
    if (!project) {
      console.error("❌ [EMAIL-WEBHOOK] Failed to create project");
      return new Response(JSON.stringify({ success: false, error: "Failed to create project" }), {
        status: 500,
        headers: { "Content-Type": "application/json" },
      });
    }

    // Step 5: Upload attachments as project documents
    if (emailData.attachments && emailData.attachments.length > 0) {
      await uploadAttachments(project.id, emailData.attachments);
    }

    // Step 6: Create initial discussion entry
    await createInitialDiscussion(project.id, user.id, emailData);

    console.log("✅ [EMAIL-WEBHOOK] Successfully processed email and created project:", project.id);

    return new Response(
      JSON.stringify({
        success: true,
        projectId: project.id,
        message: "Project created successfully from email",
      }),
      {
        status: 200,
        headers: { "Content-Type": "application/json" },
      }
    );
  } catch (error) {
    console.error("❌ [EMAIL-WEBHOOK] Unexpected error:", error);
    return new Response(JSON.stringify({ success: false, error: "Internal server error" }), {
      status: 500,
      headers: { "Content-Type": "application/json" },
    });
  }
};

// Parse webhook data based on provider (SendGrid, Mailgun, etc.)
function parseWebhookData(body: any): EmailWebhookData {
  console.log("🔍 [EMAIL-WEBHOOK] Parsing webhook data:", JSON.stringify(body, null, 2));

  // SendGrid Inbound Parse format
  if (body.from && body.to && body.subject) {
    console.log("✅ [EMAIL-WEBHOOK] Detected SendGrid format");
    return {
      from: body.from,
      to: body.to,
      subject: body.subject,
      text: body.text || body.body_plain || "",
      html: body.html || body.body_html || "",
      attachments: body.attachments || [],
      headers: body.headers || {},
    };
  }

  // Mailgun format
  if (body.sender || body["event-data"]) {
    console.log("✅ [EMAIL-WEBHOOK] Detected Mailgun format");
    // Handle both webhook and test formats
    if (body["event-data"]) {
      const message = body["event-data"].message;
      return {
        from: message.headers.from || "",
        to: message.headers.to || "",
        subject: message.headers.subject || "",
        text: message.body || "",
        html: message["body-html"] || "",
        attachments: message.attachments || [],
        headers: message.headers || {},
      };
    } else {
      // Test email format
      return {
        from: body.sender || "",
        to: body.recipient || "",
        subject: body.subject || "",
        text: body["body-plain"] || body.text || "",
        html: body["body-html"] || body.html || "",
        attachments: body.attachments || [],
        headers: body.headers || {},
      };
    }
  }

  // Generic format (fallback)
  if (body.from || body.sender) {
    console.log("✅ [EMAIL-WEBHOOK] Detected generic format");
    return {
      from: body.from || body.sender || "",
      to: body.to || body.recipient || "",
      subject: body.subject || "",
      text: body.text || body.body || "",
      html: body.html || body["body-html"] || "",
      attachments: body.attachments || [],
      headers: body.headers || {},
    };
  }

  console.error("❌ [EMAIL-WEBHOOK] Unsupported webhook format:", body);
  throw new Error("Unsupported webhook format - please check webhook provider configuration");
}

<<<<<<< HEAD
=======
// Extract the original sender from forwarded emails
function extractOriginalSender(emailData: EmailWebhookData): string {
  console.log("🔍 [EMAIL-WEBHOOK] Extracting original sender from:", {
    from: emailData.from,
    to: emailData.to,
    headerKeys: Object.keys(emailData.headers || {}),
  });

  // If the 'from' field is our webhook address, this is likely a forwarded email
  const webhookAddresses = ["project@new.capcofire.com", "webhook@capcofire.com"];
  const fromLower = emailData.from?.toLowerCase() || "";
  const toLower = emailData.to?.toLowerCase() || "";

  const isForwardedEmail = webhookAddresses.some(
    (addr) => fromLower.includes(addr.toLowerCase()) || toLower.includes(addr.toLowerCase())
  );

  console.log("🔍 [EMAIL-WEBHOOK] Forwarding check:", {
    from: emailData.from,
    to: emailData.to,
    webhookAddresses,
    isForwardedEmail,
  });

  if (isForwardedEmail) {
    console.log("📧 [EMAIL-WEBHOOK] Detected forwarded email, looking for original sender");

    // Look for original sender in headers
    const headers = emailData.headers || {};

    // Check common forwarding headers
    const originalSenderHeaders = [
      "X-Original-Sender",
      "X-Forwarded-For",
      "Reply-To",
      "Return-Path",
      "X-Original-From",
    ];

    for (const headerName of originalSenderHeaders) {
      const headerValue = headers[headerName] || headers[headerName.toLowerCase()];
      if (headerValue && typeof headerValue === "string") {
        const extractedEmail = extractEmailAddress(headerValue);
        if (
          extractedEmail &&
          !webhookAddresses.some((addr) =>
            extractedEmail.toLowerCase().includes(addr.toLowerCase())
          )
        ) {
          console.log(`✅ [EMAIL-WEBHOOK] Found original sender in ${headerName}:`, extractedEmail);
          return extractedEmail;
        }
      }
    }

    // Look for original sender in email content (forwarded email patterns)
    const emailContent = emailData.text || emailData.html || "";

    // Common forwarding patterns
    const forwardingPatterns = [
      /From:\s*([^\n\r<>]+<[^>]+>|[^\s@]+@[^\s]+)/i,
      /Sent by:\s*([^\n\r<>]+<[^>]+>|[^\s@]+@[^\s]+)/i,
      /Originally sent by:\s*([^\n\r<>]+<[^>]+>|[^\s@]+@[^\s]+)/i,
      /---------- Forwarded message ---------[\s\S]*?From:\s*([^\n\r<>]+<[^>]+>|[^\s@]+@[^\s]+)/i,
      /Begin forwarded message:[\s\S]*?From:\s*([^\n\r<>]+<[^>]+>|[^\s@]+@[^\s]+)/i,
    ];

    for (const pattern of forwardingPatterns) {
      const match = emailContent.match(pattern);
      if (match && match[1]) {
        const extractedEmail = extractEmailAddress(match[1].trim());
        if (
          extractedEmail &&
          !webhookAddresses.some((addr) =>
            extractedEmail.toLowerCase().includes(addr.toLowerCase())
          )
        ) {
          console.log("✅ [EMAIL-WEBHOOK] Found original sender in email content:", extractedEmail);
          return extractedEmail;
        }
      }
    }

    console.log("⚠️ [EMAIL-WEBHOOK] Could not find original sender in forwarded email");
  }

  // Return the from field if not forwarded or if we couldn't find the original sender
  return emailData.from || "";
}

>>>>>>> 13b09925
// Extract pure email address from formats like "Name <email@domain.com>" or just "email@domain.com"
function extractEmailAddress(emailString: string): string | null {
  if (!emailString || typeof emailString !== "string") {
    return null;
  }

  const trimmed = emailString.trim();

  // Check for "Name <email@domain.com>" format
  const emailInBrackets = trimmed.match(/<([^>]+)>/);
  if (emailInBrackets) {
    return emailInBrackets[1].trim();
  }

  // Return as-is if it's already a plain email
  return trimmed;
}

// Validate email format
function isValidEmail(email: string): boolean {
  const emailRegex = /^[^\s@]+@[^\s@]+\.[^\s@]+$/;
  return emailRegex.test(email);
}

// Generate a temporary password for new users
function generateTempPassword(): string {
  const chars = "ABCDEFGHIJKLMNOPQRSTUVWXYZabcdefghijklmnopqrstuvwxyz0123456789!@#$%^&*";
  let password = "";
  for (let i = 0; i < 12; i++) {
    password += chars.charAt(Math.floor(Math.random() * chars.length));
  }
  return password;
}

// Split a full name into first and last name
function splitFullName(fullName: string): { firstName: string; lastName: string } {
  const nameParts = fullName.trim().split(/\s+/);

  if (nameParts.length === 1) {
    // Single name - use as first name, empty last name
    return {
      firstName: nameParts[0],
      lastName: "",
    };
  }

  if (nameParts.length === 2) {
    // Two names - first and last
    return {
      firstName: nameParts[0],
      lastName: nameParts[1],
    };
  }

  // Three or more names - first name is first part, last name is everything else
  return {
    firstName: nameParts[0],
    lastName: nameParts.slice(1).join(" "),
  };
}

// Extract a good display name from email and headers
function extractNameFromEmail(email: string, headers?: Record<string, string>): string {
  // Try to get name from email headers first
  if (headers) {
    // Check for common header formats
    const fromHeader = headers.from || headers.From || headers.FROM;
    if (fromHeader) {
      // Parse "John Doe <john@example.com>" format
      const nameMatch = fromHeader.match(/^"?([^"<]+)"?\s*<[^>]+>$/);
      if (nameMatch) {
        const extractedName = nameMatch[1].trim();
        if (extractedName && extractedName !== email) {
          console.log("✅ [EMAIL-WEBHOOK] Extracted name from header:", extractedName);
          return extractedName;
        }
      }
    }
  }

  // Fallback: try to extract a reasonable name from email address
  const emailPrefix = email.split("@")[0];

  // Handle common patterns
  if (emailPrefix.includes(".")) {
    // "john.doe" -> "John Doe"
    const nameParts = emailPrefix
      .split(".")
      .map((part) => part.charAt(0).toUpperCase() + part.slice(1).toLowerCase());
    const formattedName = nameParts.join(" ");
    console.log("✅ [EMAIL-WEBHOOK] Formatted name from email:", formattedName);
    return formattedName;
  }

  if (emailPrefix.includes("-")) {
    // "john-doe" -> "John Doe"
    const nameParts = emailPrefix
      .split("-")
      .map((part) => part.charAt(0).toUpperCase() + part.slice(1).toLowerCase());
    const formattedName = nameParts.join(" ");
    console.log("✅ [EMAIL-WEBHOOK] Formatted name from email:", formattedName);
    return formattedName;
  }

  if (emailPrefix.includes("_")) {
    // "john_doe" -> "John Doe"
    const nameParts = emailPrefix
      .split("_")
      .map((part) => part.charAt(0).toUpperCase() + part.slice(1).toLowerCase());
    const formattedName = nameParts.join(" ");
    console.log("✅ [EMAIL-WEBHOOK] Formatted name from email:", formattedName);
    return formattedName;
  }

  // Last resort: capitalize first letter
  const fallbackName = emailPrefix.charAt(0).toUpperCase() + emailPrefix.slice(1).toLowerCase();
  console.log("⚠️ [EMAIL-WEBHOOK] Using fallback name:", fallbackName);
  return fallbackName;
}

// Find existing user or create new one
async function findOrCreateUser(email: string, headers?: Record<string, string>) {
  try {
    console.log("🔍 [EMAIL-WEBHOOK] Looking for user with email:", email);
    console.log("🔍 [EMAIL-WEBHOOK] Raw email value:", JSON.stringify(email));
    console.log("🔍 [EMAIL-WEBHOOK] Email type:", typeof email);
    console.log("🔍 [EMAIL-WEBHOOK] Email length:", email?.length);

    // Extract pure email address from formats like "Name <email@domain.com>"
    const extractedEmail = extractEmailAddress(email);
    if (!extractedEmail) {
      console.error("❌ [EMAIL-WEBHOOK] Could not extract email address from:", email);
      return null;
    }

    const cleanEmail = extractedEmail.toLowerCase();
    console.log("🔍 [EMAIL-WEBHOOK] Extracted and cleaned email:", cleanEmail);

    if (!isValidEmail(cleanEmail)) {
      console.error("❌ [EMAIL-WEBHOOK] Invalid email format:", cleanEmail);
      return null;
    }

    if (!supabase) {
      console.error("❌ [EMAIL-WEBHOOK] Supabase client not initialized");
      return null;
    }
    // First, check if user exists in profiles
    const { data: existingProfile, error: profileError } = await supabase
      .from("profiles")
      .select("*")
      .eq("email", cleanEmail)
      .single();

    if (existingProfile) {
      console.log("✅ [EMAIL-WEBHOOK] Found existing user:", existingProfile.id);
      return existingProfile;
    }

    // User doesn't exist, create new one
    console.log("🆕 [EMAIL-WEBHOOK] Creating new user for email:", cleanEmail);

    // Extract name from email headers or email address
    const fullName = extractNameFromEmail(cleanEmail, headers);
    const { firstName, lastName } = splitFullName(fullName);

    // Generate a temporary password
    const tempPassword = generateTempPassword();
<<<<<<< HEAD

    if (!supabaseAdmin) {
      console.error("❌ [EMAIL-WEBHOOK] Supabase admin client not initialized");
      return null;
    }

    // Create user in Supabase Auth (requires service role key)
    console.log("🔐 [EMAIL-WEBHOOK] Creating auth user with email:", cleanEmail);
    console.log("🔐 [EMAIL-WEBHOOK] User metadata:", {
      full_name: fullName,
      role: "Client",
      created_by_email_webhook: true,
      must_change_password: true,
      email: cleanEmail,
    });

    const { data: authData, error: authError } = await supabaseAdmin.auth.admin.createUser({
      email: cleanEmail,
      password: tempPassword,
      email_confirm: false, // Auto-confirm email
      user_metadata: {
        full_name: fullName,
        role: "Client",
        created_by_email_webhook: true,
        must_change_password: true,
        email: cleanEmail,
      },
    });

    if (authError) {
      console.error("❌ [EMAIL-WEBHOOK] Supabase auth error:", authError);
      return null;
    }

    // Update profile in profiles table (trigger creates it automatically)
    // Use ON CONFLICT to handle cases where trigger already created the profile
    const profileData = {
      id: authData.user.id,
      email: cleanEmail,
      first_name: firstName,
      last_name: lastName,
      company_name: fullName,
      phone: null,
      sms_alerts: false,
      mobile_carrier: null,
      role: "Client",
      created_at: new Date().toISOString(),
      updated_at: new Date().toISOString(),
    };

    console.log("📝 [EMAIL-WEBHOOK] Creating profile with data:", profileData);

    const { error: upsertError } = await supabaseAdmin.from("profiles").upsert(profileData, {
      onConflict: "id",
      ignoreDuplicates: false,
    });

    if (upsertError) {
      console.error("❌ [EMAIL-WEBHOOK] Profile creation error:", upsertError);

      // Try to delete the auth user if profile creation fails
      try {
        await supabaseAdmin.auth.admin.deleteUser(authData.user.id);
      } catch (deleteError) {
        console.error("❌ [EMAIL-WEBHOOK] Failed to cleanup auth user:", deleteError);
      }

      return null;
    }

    console.log("✅ [EMAIL-WEBHOOK] Created new user:", authData.user.id);

    // Return the profile data
    const newProfile = {
      id: authData.user.id,
      email: cleanEmail,
      first_name: firstName,
      last_name: lastName,
      company_name: fullName,
      phone: null,
      role: "Client",
    };

    return newProfile;
=======

    // Use the create-user API to create the user (keeps logic consistent)
    console.log("🔐 [EMAIL-WEBHOOK] Creating user via create-user API");

    try {
      const createUserResponse = await fetch(
        `${process.env.SITE_URL || "http://localhost:4321"}/api/create-user`,
        {
          method: "POST",
          headers: {
            "Content-Type": "application/json",
          },
          body: JSON.stringify({
            email: cleanEmail,
            password: tempPassword,
            first_name: firstName,
            last_name: lastName,
            company_name: fullName,
            phone: null,
            mobile_carrier: null,
            sms_alerts: false,
            role: "Client", // Note: it's 'role', not 'staff_role'
          }),
        }
      );

      const createUserResult = await createUserResponse.json();

      if (!createUserResult.success) {
        console.error("❌ [EMAIL-WEBHOOK] Create user API failed:", createUserResult.error);
        return null;
      }

      console.log("✅ [EMAIL-WEBHOOK] Created new user via API:", createUserResult.user.id);

      // Return the profile data in the expected format
      const newProfile = {
        id: createUserResult.user.id,
        email: cleanEmail,
        first_name: firstName,
        last_name: lastName,
        company_name: fullName,
        phone: null,
        role: "Client",
      };

      return newProfile;
    } catch (error) {
      console.error("❌ [EMAIL-WEBHOOK] Error calling create-user API:", error);
      return null;
    }
>>>>>>> 13b09925
  } catch (error) {
    console.error("❌ [EMAIL-WEBHOOK] Error in findOrCreateUser:", error);
    return null;
  }
}

// Extract project information from email content
function extractProjectInfo(emailData: EmailWebhookData) {
  const text = emailData.text || emailData.html || "";

  // First, check for structured placeholders
  const placeholders = extractPlaceholders(text);
  console.log("🔍 [EMAIL-WEBHOOK] Extracted placeholders:", placeholders);

  // Use placeholders if available, otherwise fall back to pattern matching
  let address = placeholders.PROJECT_ADDRESS || "";
  let sqft = placeholders.PROJECT_SQFT ? parseInt(placeholders.PROJECT_SQFT) : null;
  let isNewConstruction = placeholders.PROJECT_TYPE
    ? /new\s*construction|new\s*build|new\s*project|ground\s*up/i.test(placeholders.PROJECT_TYPE)
    : false;

  // If no placeholders found, use pattern matching as fallback
  if (!address) {
    const addressPatterns = [
      /address[:\s]+([^\n\r]+)/i,
      /location[:\s]+([^\n\r]+)/i,
      /property[:\s]+([^\n\r]+)/i,
      /site[:\s]+([^\n\r]+)/i,
      /\bat\s+([^,\n\r.]+(?:street|st|avenue|ave|road|rd|drive|dr|lane|ln|boulevard|blvd|way|court|ct|place|pl)[^,\n\r.]*)/i,
      /building\s+(?:at|located\s+at)\s+([^\n\r]+)/i,
      /facility\s+(?:at|located\s+at)\s+([^\n\r]+)/i,
    ];

    for (const pattern of addressPatterns) {
      const match = text.match(pattern);
      if (match && match[1]) {
        address = match[1].trim();
        break;
      }
    }
  }

  if (!sqft) {
    const sqftPattern = /(\d+)\s*(?:sq\s*ft|square\s*feet|sf)/i;
    const sqftMatch = text.match(sqftPattern);
    sqft = sqftMatch ? parseInt(sqftMatch[1]) : null;
  }

  if (!isNewConstruction) {
    const newConstructionPatterns = [
      /new\s*construction/i,
      /new\s*build/i,
      /new\s*project/i,
      /ground\s*up/i,
    ];
    isNewConstruction = newConstructionPatterns.some((pattern) => pattern.test(text));
  }

  // Generate project title from subject and address
  let title = emailData.subject;
  if (address) {
    title = `${emailData.subject} - ${address}`;
  }

  return {
    title: title,
    address: address || "Address not specified",
    sq_ft: sqft,
    new_construction: isNewConstruction,
    description: text.substring(0, 500), // First 500 characters as description
  };
}

// Extract structured placeholders from email text
function extractPlaceholders(text: string): Record<string, string> {
  const placeholders: Record<string, string> = {};

  // Pattern: {{PLACEHOLDER_NAME: value}}
  const placeholderRegex = /\{\{(\w+):\s*([^}]+)\}\}/g;

  let match;
  while ((match = placeholderRegex.exec(text)) !== null) {
    const key = match[1];
    const value = match[2].trim();
    placeholders[key] = value;
    console.log(`🔍 [EMAIL-WEBHOOK] Found placeholder: ${key} = ${value}`);
  }

  return placeholders;
}

// Create new project using the create-project API (ensures proper notifications)
async function createProjectFromEmail(userId: string, projectInfo: any, userProfile: any) {
  try {
    console.log("🏗️ [EMAIL-WEBHOOK] Creating project via API for user:", userId);

    // Prepare the request body in the format expected by the create-project API
    const projectData = {
      // Client information (will be used to find existing client)
      first_name: userProfile.first_name || "",
      last_name: userProfile.last_name || "",
      company_name:
        userProfile.company_name || userProfile.first_name + " " + userProfile.last_name,
      email: userProfile.email,
      author_id: userId, // Use existing client ID

      // Project information
      title: projectInfo.title,
      address: projectInfo.address,
      description: projectInfo.description || "",
      sq_ft: projectInfo.sq_ft?.toString() || "",
      new_construction: projectInfo.new_construction || false,

      // Default arrays for required fields
      building: [],
      project: [],
      service: [],
      requested_docs: [],
    };

    console.log("🏗️ [EMAIL-WEBHOOK] Project data for API:", JSON.stringify(projectData, null, 2));

    // Create project using supabaseAdmin directly (bypassing auth requirements)
    // This replicates the core logic from create-project API but without session auth
    if (!supabaseAdmin) {
      console.error("❌ [EMAIL-WEBHOOK] Supabase admin client not initialized");
      return null;
    }

    const finalProjectData = {
      author_id: userId,
      title: projectData.title,
      address: projectData.address?.replace(/, USA$/, "") || projectData.address,
      description: projectData.description,
      sq_ft:
        projectData.sq_ft && projectData.sq_ft.trim() !== "" ? parseInt(projectData.sq_ft) : null,
      new_construction: projectData.new_construction === true,
      building: projectData.building || [],
      project: projectData.project || [],
      service: projectData.service || [],
      requested_docs: projectData.requested_docs || [],
      status: 0, // Initial status - will be updated to trigger notifications
      created_at: new Date().toISOString(),
      updated_at: new Date().toISOString(),
    };

    console.log(
      "🏗️ [EMAIL-WEBHOOK] Final project data:",
      JSON.stringify(finalProjectData, null, 2)
    );

    const { data: projects, error } = await supabaseAdmin
      .from("projects")
      .insert([finalProjectData])
      .select();

    if (error) {
      console.error("❌ [EMAIL-WEBHOOK] Error creating project:", error);
      return null;
    }

    if (!projects || projects.length === 0) {
      console.error("❌ [EMAIL-WEBHOOK] No project returned after creation");
      return null;
    }

    const project = projects[0];
    console.log("✅ [EMAIL-WEBHOOK] Created project:", project.id);

    // Update project status to 10 to trigger "Specs Received" notifications
    try {
      console.log("🔔 [EMAIL-WEBHOOK] Updating project status to trigger notifications");

      const statusResponse = await fetch(`${getApiBaseUrl()}/api/update-status`, {
        method: "POST",
        headers: {
          "Content-Type": "application/json",
        },
        body: JSON.stringify({
          projectId: project.id,
          status: 10, // "Specs Received" status
        }),
      });

      if (statusResponse.ok) {
        console.log("✅ [EMAIL-WEBHOOK] Project status updated, notifications should be sent");
      } else {
        console.warn("⚠️ [EMAIL-WEBHOOK] Failed to update project status for notifications");
      }
    } catch (statusError) {
      console.error("❌ [EMAIL-WEBHOOK] Error updating project status:", statusError);
    }

    return project;
  } catch (error) {
    console.error("❌ [EMAIL-WEBHOOK] Error in createProjectFromEmail:", error);
    return null;
  }
}

// Upload email attachments as project documents
async function uploadAttachments(projectId: number, attachments: any[]) {
  try {
    console.log("📎 [EMAIL-WEBHOOK] Uploading", attachments.length, "attachments");

    for (const attachment of attachments) {
      // Convert base64 to buffer
      if (!supabase) {
        console.error("❌ [EMAIL-WEBHOOK] Supabase client not initialized");
        return;
      }
      const buffer = Buffer.from(attachment.content, "base64");

      // Generate unique filename
      const timestamp = Date.now();
      const filename = `${timestamp}_${attachment.filename}`;

      // Upload to Supabase Storage
      const { data: uploadData, error: uploadError } = await supabase.storage
        .from("project-files")
        .upload(`${projectId}/${filename}`, buffer, {
          contentType: attachment.contentType,
          upsert: false,
        });

      if (uploadError) {
        console.error("❌ [EMAIL-WEBHOOK] Error uploading attachment:", uploadError);
        continue;
      }

      // Get signed URL
      const { data: urlData, error: urlError } = await supabase.storage
        .from("project-files")
        .createSignedUrl(`${projectId}/${filename}`, 3600);

      if (urlError) {
        console.warn("Failed to generate signed URL for email attachment:", urlError);
      }

      // Add to files table
      const { error: dbError } = await supabase.from("files").insert({
        project_id: projectId,
        author_id: null, // Will be set when user views the file
        file_path: `${projectId}/${filename}`,
        file_name: attachment.filename,
        file_type: attachment.contentType,
        file_size: buffer.length,
        uploaded_at: new Date().toISOString(),
        status: 1, // Pending review
      });

      if (dbError) {
        console.error("❌ [EMAIL-WEBHOOK] Error adding file to database:", dbError);
      } else {
        console.log("✅ [EMAIL-WEBHOOK] Uploaded attachment:", attachment.filename);
      }
    }
  } catch (error) {
    console.error("❌ [EMAIL-WEBHOOK] Error in uploadAttachments:", error);
  }
}

// Create initial discussion entry from email
async function createInitialDiscussion(
  projectId: number,
  userId: string,
  emailData: EmailWebhookData
) {
  try {
    console.log("💬 [EMAIL-WEBHOOK] Creating initial discussion for project:", projectId);
    if (!supabase) {
      console.error("❌ [EMAIL-WEBHOOK] Supabase client not initialized");
      return;
    }
    const { error } = await supabase.from("discussion").insert({
      project_id: projectId,
      author_id: userId,
      message: `Project created from email:\n\nSubject: ${emailData.subject}\n\n${emailData.text || emailData.html || "No email content"}`,
      internal: false,
      created_at: new Date().toISOString(),
      updated_at: new Date().toISOString(),
    });

    if (error) {
      console.error("❌ [EMAIL-WEBHOOK] Error creating discussion:", error);
    } else {
      console.log("✅ [EMAIL-WEBHOOK] Created initial discussion");
    }
  } catch (error) {
    console.error("❌ [EMAIL-WEBHOOK] Error in createInitialDiscussion:", error);
  }
}<|MERGE_RESOLUTION|>--- conflicted
+++ resolved
@@ -5,10 +5,7 @@
 import type { APIRoute } from "astro";
 import { supabase } from "../../lib/supabase";
 import { supabaseAdmin } from "../../lib/supabase-admin";
-<<<<<<< HEAD
-=======
 import { getApiBaseUrl } from "../../lib/url-utils";
->>>>>>> 13b09925
 
 interface EmailWebhookData {
   from: string;
@@ -64,13 +61,8 @@
     console.log("📧 [EMAIL-WEBHOOK] Processing email from original sender:", originalSender);
     console.log("📧 [EMAIL-WEBHOOK] Subject:", emailData.subject);
 
-<<<<<<< HEAD
-    // Step 1: Find or create user based on email
-    const user = await findOrCreateUser(emailData.from, emailData.headers);
-=======
     // Step 2: Find or create user based on original sender email
     const user = await findOrCreateUser(originalSender, emailData.headers);
->>>>>>> 13b09925
     if (!user) {
       console.error("❌ [EMAIL-WEBHOOK] Failed to find or create user");
       return new Response(
@@ -191,8 +183,6 @@
   throw new Error("Unsupported webhook format - please check webhook provider configuration");
 }
 
-<<<<<<< HEAD
-=======
 // Extract the original sender from forwarded emails
 function extractOriginalSender(emailData: EmailWebhookData): string {
   console.log("🔍 [EMAIL-WEBHOOK] Extracting original sender from:", {
@@ -283,7 +273,6 @@
   return emailData.from || "";
 }
 
->>>>>>> 13b09925
 // Extract pure email address from formats like "Name <email@domain.com>" or just "email@domain.com"
 function extractEmailAddress(emailString: string): string | null {
   if (!emailString || typeof emailString !== "string") {
@@ -452,92 +441,6 @@
 
     // Generate a temporary password
     const tempPassword = generateTempPassword();
-<<<<<<< HEAD
-
-    if (!supabaseAdmin) {
-      console.error("❌ [EMAIL-WEBHOOK] Supabase admin client not initialized");
-      return null;
-    }
-
-    // Create user in Supabase Auth (requires service role key)
-    console.log("🔐 [EMAIL-WEBHOOK] Creating auth user with email:", cleanEmail);
-    console.log("🔐 [EMAIL-WEBHOOK] User metadata:", {
-      full_name: fullName,
-      role: "Client",
-      created_by_email_webhook: true,
-      must_change_password: true,
-      email: cleanEmail,
-    });
-
-    const { data: authData, error: authError } = await supabaseAdmin.auth.admin.createUser({
-      email: cleanEmail,
-      password: tempPassword,
-      email_confirm: false, // Auto-confirm email
-      user_metadata: {
-        full_name: fullName,
-        role: "Client",
-        created_by_email_webhook: true,
-        must_change_password: true,
-        email: cleanEmail,
-      },
-    });
-
-    if (authError) {
-      console.error("❌ [EMAIL-WEBHOOK] Supabase auth error:", authError);
-      return null;
-    }
-
-    // Update profile in profiles table (trigger creates it automatically)
-    // Use ON CONFLICT to handle cases where trigger already created the profile
-    const profileData = {
-      id: authData.user.id,
-      email: cleanEmail,
-      first_name: firstName,
-      last_name: lastName,
-      company_name: fullName,
-      phone: null,
-      sms_alerts: false,
-      mobile_carrier: null,
-      role: "Client",
-      created_at: new Date().toISOString(),
-      updated_at: new Date().toISOString(),
-    };
-
-    console.log("📝 [EMAIL-WEBHOOK] Creating profile with data:", profileData);
-
-    const { error: upsertError } = await supabaseAdmin.from("profiles").upsert(profileData, {
-      onConflict: "id",
-      ignoreDuplicates: false,
-    });
-
-    if (upsertError) {
-      console.error("❌ [EMAIL-WEBHOOK] Profile creation error:", upsertError);
-
-      // Try to delete the auth user if profile creation fails
-      try {
-        await supabaseAdmin.auth.admin.deleteUser(authData.user.id);
-      } catch (deleteError) {
-        console.error("❌ [EMAIL-WEBHOOK] Failed to cleanup auth user:", deleteError);
-      }
-
-      return null;
-    }
-
-    console.log("✅ [EMAIL-WEBHOOK] Created new user:", authData.user.id);
-
-    // Return the profile data
-    const newProfile = {
-      id: authData.user.id,
-      email: cleanEmail,
-      first_name: firstName,
-      last_name: lastName,
-      company_name: fullName,
-      phone: null,
-      role: "Client",
-    };
-
-    return newProfile;
-=======
 
     // Use the create-user API to create the user (keeps logic consistent)
     console.log("🔐 [EMAIL-WEBHOOK] Creating user via create-user API");
@@ -589,7 +492,6 @@
       console.error("❌ [EMAIL-WEBHOOK] Error calling create-user API:", error);
       return null;
     }
->>>>>>> 13b09925
   } catch (error) {
     console.error("❌ [EMAIL-WEBHOOK] Error in findOrCreateUser:", error);
     return null;
